/*
 * Copyright 2015 Umbrela Smart, Inc.
 *
 * Licensed under the Apache License, Version 2.0 (the "License");
 * you may not use this file except in compliance with the License.
 * You may obtain a copy of the License at
 *
 *    http://www.apache.org/licenses/LICENSE-2.0
 *
 * Unless required by applicable law or agreed to in writing, software
 * distributed under the License is distributed on an "AS IS" BASIS,
 * WITHOUT WARRANTIES OR CONDITIONS OF ANY KIND, either express or implied.
 * See the License for the specific language governing permissions and
 * limitations under the License.
 */

apply plugin: 'com.android.application'

android {
<<<<<<< HEAD
    compileSdkVersion 26
    buildToolsVersion "26.0.0"
=======
    compileSdkVersion 23
    buildToolsVersion "25.0.1"
>>>>>>> 9d662e85

    defaultConfig {
        applicationId "co.umbrela.diagnostic"
        minSdkVersion 13
        targetSdkVersion 26
        versionCode 2
        versionName "1.1"
    }
    signingConfigs {
        config {
            def keystorePropertiesFile = rootProject.file("keystore.properties")
            def keystoreProperties = new Properties()
            keystoreProperties.load(new FileInputStream(keystorePropertiesFile))

            keyAlias keystoreProperties['keyAlias']
            keyPassword keystoreProperties['keyPassword']
            storeFile file(keystoreProperties['storeFile'])
            storePassword keystoreProperties['storePassword']
        }
    }

    buildTypes {
        release {
            minifyEnabled false
            proguardFiles getDefaultProguardFile('proguard-android.txt'), 'proguard-rules.pro'
            signingConfig signingConfigs.config
        }
    }
}

dependencies {
    compile fileTree(dir: 'libs', include: ['*.jar'])
}<|MERGE_RESOLUTION|>--- conflicted
+++ resolved
@@ -17,16 +17,11 @@
 apply plugin: 'com.android.application'
 
 android {
-<<<<<<< HEAD
     compileSdkVersion 26
     buildToolsVersion "26.0.0"
-=======
-    compileSdkVersion 23
-    buildToolsVersion "25.0.1"
->>>>>>> 9d662e85
 
     defaultConfig {
-        applicationId "co.umbrela.diagnostic"
+        applicationId "co.umbrela.tools.stm32dfuprogrammer"
         minSdkVersion 13
         targetSdkVersion 26
         versionCode 2
