--- conflicted
+++ resolved
@@ -30,16 +30,10 @@
 public class MainActivity extends Activity implements
         Handler.Callback, Usb.OnUsbChangeListener, Dfu.DfuListener {
 
-<<<<<<< HEAD
     private Usb usb;
     private Dfu dfu;
 
     private TextView status;
-=======
-    private Usb mUsb;
-    private Dfu mDfu;
-    private TextView mTv;
->>>>>>> 6803784b
 
     @Override
     protected void onCreate(Bundle savedInstanceState) {
@@ -120,15 +114,10 @@
         usb.setOnUsbChangeListener(this);
 
         // Handle two types of intents. Device attachment and permission
-<<<<<<< HEAD
-        registerReceiver(usb.getmUsbReceiver(), new IntentFilter(Usb.ACTION_USB_PERMISSION));
-        registerReceiver(usb.getmUsbReceiver(), new IntentFilter(UsbManager.ACTION_USB_DEVICE_ATTACHED));
-=======
         registerReceiver(mUsb.getmUsbReceiver(), new IntentFilter(Usb.ACTION_USB_PERMISSION));
         registerReceiver(mUsb.getmUsbReceiver(), new IntentFilter(UsbManager.ACTION_USB_DEVICE_ATTACHED));
         registerReceiver(mUsb.getmUsbReceiver(), new IntentFilter(UsbManager.ACTION_USB_DEVICE_DETACHED));
 
->>>>>>> 6803784b
 
         // Handle case where USB device is connected before app launches;
         // hence ACTION_USB_DEVICE_ATTACHED will not occur so we explicitly call for permission
