--- conflicted
+++ resolved
@@ -206,11 +206,7 @@
 
             if (isDeviceProtected()) {
                 removeReadProtection();
-<<<<<<< HEAD
-                onStatusMsg("Read Protection removed. Device resets...Wait until it re-enumerates ");
-=======
-                tv.setText("Read Protection removed. Device resets...Wait until it   re-enumerates "); // XXX This will reset the device
->>>>>>> 9d662e85
+                onStatusMsg("Read Protection removed. Device resets...Wait until it   re-enumerates "); // XXX This will reset the device
                 return;
             }
 
@@ -296,7 +292,6 @@
             e.printStackTrace();
             onStatusMsg(e.toString());
         }
-        // usb.release();
     }
 
     public void verify() {
@@ -315,7 +310,7 @@
                 checkCompatibility();
             }
 
-            byte[] deviceFirmware = new byte[dfuFile.fwLength];
+            byte[] deviceFirmware = new byte[dfuFile.elementLength];
             readImage(deviceFirmware);
 
             // create byte buffer and compare content
@@ -358,12 +353,8 @@
         if (dfuStatus.bState != STATE_DFU_DOWNLOAD_BUSY) {
             throw new Exception("Failed to execute unprotect command");
         }
-<<<<<<< HEAD
-        usb.release();
-=======
         mUsb.release();     // XXX device will self-reset
         Log.i(TAG, "USB was released");
->>>>>>> 9d662e85
     }
 
     private void readDeviceFeature(byte[] configBytes) throws Exception {
@@ -630,15 +621,18 @@
         mDfuFile.BootVersion |= (mDfuFile.file[Length - 16] & 0xFF);
     }
 
+    private int calculateCRC(byte[] FileData) {
+        int crc = -1;
+        for (int i = 0; i < FileData.length - 4; i++) {
+            crc = CrcTable[(crc ^ FileData[i]) & 0xff] ^ (crc >>> 8);
+        }
+        return crc;
+    }
+
     private void checkCompatibility() throws Exception {
 
-<<<<<<< HEAD
-        if ((devicePid != dfuFile.PID) || (deviceVid != dfuFile.VID)) {
-            throw new Exception("PID/VID Miss match");
-=======
         if ((mDevicePID != mDfuFile.PID) || (mDeviceVID != mDfuFile.VID)) {
             throw new FormatException("PID/VID Miss match");
->>>>>>> 9d662e85
         }
 
         mDeviceBootVersion = mUsb.getDeviceVersion();
@@ -786,12 +780,7 @@
         if (dfuStatus.bState == STATE_DFU_ERROR) {
             isProtected = true;
         }
-<<<<<<< HEAD
-
-        while (dfuStatus.bState != STATE_DFU_IDLE) {
-=======
         while (dfuStatus.bState != STATE_DFU_IDLE){
->>>>>>> 9d662e85
             clearStatus();
             getStatus(dfuStatus);
         }
@@ -842,13 +831,7 @@
         buffer[2] = (byte) ((Address >> 8) & 0xFF);
         buffer[3] = (byte) ((Address >> 16) & 0xFF);
         buffer[4] = (byte) ((Address >> 24) & 0xFF);
-<<<<<<< HEAD
-        download(buffer, 5);
-=======
         download(buffer);
-
-
->>>>>>> 9d662e85
     }
 
     private void leaveDfu() throws Exception {
@@ -877,26 +860,16 @@
     }
 
     // use for commands
-<<<<<<< HEAD
-    private void download(byte[] data, int length) throws Exception {
-        int len = usb.controlTransfer(DFU_RequestType, DFU_DNLOAD, 0, 0, data, length, 0);
-=======
     private void download(byte[] data) throws Exception {
         int len = mUsb.controlTransfer(DFU_RequestType, DFU_DNLOAD, 0, 0, data, data.length, 50);
->>>>>>> 9d662e85
         if (len < 0) {
             throw new Exception("USB Failed during command download");
         }
     }
 
     // use for firmware download
-<<<<<<< HEAD
-    private void download(byte[] data, int length, int nBlock) throws Exception {
-        int len = usb.controlTransfer(DFU_RequestType, DFU_DNLOAD, nBlock, 0, data, length, 0);
-=======
     private void download(byte[] data, int nBlock) throws Exception {
         int len = mUsb.controlTransfer(DFU_RequestType, DFU_DNLOAD, nBlock, 0, data, data.length, 0);
->>>>>>> 9d662e85
         if (len < 0) {
             throw new Exception("USB failed during firmware download");
         }
