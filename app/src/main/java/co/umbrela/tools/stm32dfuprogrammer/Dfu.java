/*
 * Copyright 2015 Umbrela Smart, Inc.
 *
 * Licensed under the Apache License, Version 2.0 (the "License");
 * you may not use this file except in compliance with the License.
 * You may obtain a copy of the License at
 *
 *    http://www.apache.org/licenses/LICENSE-2.0
 *
 * Unless required by applicable law or agreed to in writing, software
 * distributed under the License is distributed on an "AS IS" BASIS,
 * WITHOUT WARRANTIES OR CONDITIONS OF ANY KIND, either express or implied.
 * See the License for the specific language governing permissions and
 * limitations under the License.
 */

package co.umbrela.tools.stm32dfuprogrammer;

import android.nfc.FormatException;
import android.os.Environment;
<<<<<<< HEAD
=======
import android.util.Log;
import android.widget.TextView;
>>>>>>> 6803784b

import java.io.File;
import java.io.FileInputStream;
import java.nio.ByteBuffer;
<<<<<<< HEAD
import java.util.ArrayList;
import java.util.List;
=======
import java.nio.charset.Charset;
>>>>>>> 6803784b

@SuppressWarnings("unused")
public class Dfu {
    private static final String TAG = "Dfu";
    private final static int USB_DIR_OUT = 0;
    private final static int USB_DIR_IN = 128;       //0x80
    private final static int DFU_RequestType = 0x21;  // '2' => Class request ; '1' => to interface

    private final static int STATE_IDLE = 0x00;
    private final static int STATE_DETACH = 0x01;
    private final static int STATE_DFU_IDLE = 0x02;
    private final static int STATE_DFU_DOWNLOAD_SYNC = 0x03;
    private final static int STATE_DFU_DOWNLOAD_BUSY = 0x04;
    private final static int STATE_DFU_DOWNLOAD_IDLE = 0x05;
    private final static int STATE_DFU_MANIFEST_SYNC = 0x06;
    private final static int STATE_DFU_MANIFEST = 0x07;
    private final static int STATE_DFU_MANIFEST_WAIT_RESET = 0x08;
    private final static int STATE_DFU_UPLOAD_IDLE = 0x09;
    private final static int STATE_DFU_ERROR = 0x0A;
    private final static int STATE_DFU_UPLOAD_SYNC = 0x91;
    private final static int STATE_DFU_UPLOAD_BUSY = 0x92;

    // DFU Commands, request ID code when using controlTransfers
    private final static int DFU_DETACH = 0x00;
    private final static int DFU_DNLOAD = 0x01;
    private final static int DFU_UPLOAD = 0x02;
    private final static int DFU_GETSTATUS = 0x03;
    private final static int DFU_CLRSTATUS = 0x04;
    private final static int DFU_GETSTATE = 0x05;
    private final static int DFU_ABORT = 0x06;

<<<<<<< HEAD
    private final int deviceVid;
    private final int devicePid;
    private final DfuFile dfuFile;

    private Usb usb;
    private int deviceVersion;  //STM bootloader version

    private final List<DfuListener> listeners = new ArrayList<>();

    public interface DfuListener {
        void onStatusMsg(String msg);
    }
=======
    public final static int ELEMENT1_OFFSET = 293;  // constant offset in file array where image data starts
    public final static int TARGET_NAME_START = 22;
    public final static int TARGET_NAME_MAX_END = 276;
    public final static int TARGET_SIZE = 277;
    public final static int TARGET_NUM_ELEMENTS = 281;

    public static final String mInternalFlashString = "@Internal Flash  /0x08000000/04*016Kg,01*064Kg,07*128Kg"; // STM32F405RG, 1MB Flash, 192KB SRAM
    public static final int mInternalFlashSize = 1048575;
    public static final int mInternalFlashStartAddress = 0x08000000;

    Usb mUsb;
    TextView tv;
    int mDeviceVID;
    int mDevicePID;
    int mDeviceBootVersion;  //STM bootloader version
    DfuFile mDfuFile;
>>>>>>> 6803784b

    public Dfu(int usbVendorId, int usbProductId) {
        this.deviceVid = usbVendorId;
        this.devicePid = usbProductId;

        dfuFile = new DfuFile();
    }

    private void onStatusMsg(final String msg) {
        for (DfuListener listener : listeners) {
            listener.onStatusMsg(msg);
        }
    }

    public void setListener(final DfuListener listener) {
        if (listener == null) throw new IllegalArgumentException("Listener is null");
        listeners.add(listener);
    }

<<<<<<< HEAD
    public void setUsb(Usb usb) {
        this.usb = usb;
        this.deviceVersion = this.usb.getDeviceVersion();
=======
    public void setDeviceVersion(int deviceVersion) {
        mDeviceBootVersion = deviceVersion;
>>>>>>> 6803784b
    }

    public void massErase() {

        if (!isUsbConnected()) return;

        DfuStatus dfuStatus = new DfuStatus();
        long startTime = System.currentTimeMillis();  // note current time

        try {
            do {
                clearStatus();
                getStatus(dfuStatus);
            } while (dfuStatus.bState != STATE_DFU_IDLE);

            if (isDeviceProtected()) {
                removeReadProtection();
                onStatusMsg("Read Protection removed. Device resets...Wait until it re-enumerates ");
                return;
            }

            massEraseCommand();                 // sent erase command request
            getStatus(dfuStatus);                // initiate erase command, returns 'download busy' even if invalid address or ROP
            int pollingTime = dfuStatus.bwPollTimeout;  // note requested waiting time
            do {
            /* wait specified time before next getStatus call */
                Thread.sleep(pollingTime);
                clearStatus();
                getStatus(dfuStatus);
            } while (dfuStatus.bState != STATE_DFU_IDLE);
            onStatusMsg("Mass erase completed in " + (System.currentTimeMillis() - startTime) + " ms");

        } catch (InterruptedException e) {
            e.printStackTrace();
        } catch (Exception e) {
            onStatusMsg(e.toString());
        }
    }

    public void fastOperations() {

        if (!isUsbConnected()) return;

        final DfuStatus dfuStatus = new DfuStatus();
        final byte[] configBytes = new byte[4];

        try {

            if (isDeviceProtected()) {
                onStatusMsg("Device is Read-Protected...First Mass Erase");
                return;
            }

            readDeviceFeature(configBytes);

            if (configBytes[0] != 0x03) {
                configBytes[0] = 0x03;

                download(configBytes, configBytes.length, 2);
                getStatus(dfuStatus);

                getStatus(dfuStatus);
                while (dfuStatus.bState != STATE_DFU_IDLE) {
                    clearStatus();
                    getStatus(dfuStatus);
                }
                onStatusMsg("Fast Operations set (Parallelism x32)");
            } else {
                onStatusMsg("Fast Operations was already set (Parallelism x32)");
            }

        } catch (Exception e) {
            onStatusMsg(e.toString());
        }
    }

    public void program() {

        if (!isUsbConnected()) return;

        try {
            if (isDeviceProtected()) {
                onStatusMsg("Device is Read-Protected...First Mass Erase");
                return;
            }

            openFile();
            verifyFile();
            checkCompatibility();
<<<<<<< HEAD
            onStatusMsg("File Path: " + dfuFile.filePath + "\n");
            onStatusMsg("File Size: " + dfuFile.buffer.length + " Bytes \n");
            onStatusMsg("ElementAddress: 0x" + Integer.toHexString(dfuFile.fwStartAddress));
            onStatusMsg("\tElementSize: " + dfuFile.fwLength + " Bytes\n");
            onStatusMsg("Start writing file in blocks of " + dfuFile.maxBlockSize + " Bytes \n");
=======
            tv.setText("File Path: " + mDfuFile.filePath + "\n");
            tv.append("File Size: " + mDfuFile.file.length + " Bytes \n");
            tv.append("ElementAddress: 0x" + Integer.toHexString(mDfuFile.elementStartAddress));
            tv.append("\tElementSize: " + mDfuFile.elementLength + " Bytes\n");
            tv.append("Start writing file in blocks of " + mDfuFile.maxBlockSize + " Bytes \n");
>>>>>>> 6803784b

            long startTime = System.currentTimeMillis();
            writeImage();
            onStatusMsg("Programming completed in " + (System.currentTimeMillis() - startTime) + " ms\n");

<<<<<<< HEAD
            //onStatusMsg("Detached and starting application");
            // detach(dfuFile.fwStartAddress);
=======
>>>>>>> 6803784b
        } catch (Exception e) {
            e.printStackTrace();
            onStatusMsg(e.toString());
        }
        // usb.release();
    }

    public void verify() {

        if (!isUsbConnected()) return;

        try {
            if (isDeviceProtected()) {
                onStatusMsg("Device is Read-Protected...First Mass Erase");
                return;
            }

            if (dfuFile.filePath == null) {
                openFile();
                verifyFile();
                checkCompatibility();
            }

<<<<<<< HEAD
            byte[] deviceFirmware = new byte[dfuFile.fwLength];
            readImage(deviceFirmware);

            // create byte buffer and compare content
            ByteBuffer fileFw = ByteBuffer.wrap(dfuFile.buffer, dfuFile.fwOffset, dfuFile.fwLength);    // set offset and limit of firmware
=======
            byte[] deviceFirmware = new byte[mDfuFile.elementLength];
            readImage(deviceFirmware);

            // create byte buffer and compare content
            ByteBuffer fileFw = ByteBuffer.wrap(mDfuFile.file, ELEMENT1_OFFSET, mDfuFile.elementLength);    // set offset and limit of firmware
>>>>>>> 6803784b
            ByteBuffer deviceFw = ByteBuffer.wrap(deviceFirmware);    // wrap whole array

            if (fileFw.equals(deviceFw)) {        // compares type, length, content
                onStatusMsg("device firmware equals file firmware");
            } else {
                onStatusMsg("device firmware does not equals file firmware");
            }
        } catch (Exception e) {
            e.printStackTrace();
            onStatusMsg(e.toString());
        }
    }

    // check if usb device is active
    private boolean isUsbConnected() {
        if (usb != null && usb.isConnected()) {
            return true;
        }
        onStatusMsg("No device connected");
        return false;
    }

    public void leaveDfuMode() {
        try {
            detach(mInternalFlashStartAddress);
        } catch (Exception e) {
            e.printStackTrace();
            tv.setText(e.toString());
        }
    }

    private void removeReadProtection() throws Exception {
        DfuStatus dfuStatus = new DfuStatus();
        unProtectCommand();
        getStatus(dfuStatus);
        if (dfuStatus.bState != STATE_DFU_DOWNLOAD_BUSY) {
            throw new Exception("Failed to execute unprotect command");
        }
        usb.release();
    }

    private void readDeviceFeature(byte[] configBytes) throws Exception {

        DfuStatus dfuStatus = new DfuStatus();

        do {
            clearStatus();
            getStatus(dfuStatus);
        } while (dfuStatus.bState != STATE_DFU_IDLE);

        setAddressPointer(0xFFFF0000);
        getStatus(dfuStatus);

        getStatus(dfuStatus);
        if (dfuStatus.bState == STATE_DFU_ERROR) {
            throw new Exception("Fast Operations not supported");
        }

        while (dfuStatus.bState != STATE_DFU_IDLE) {
            clearStatus();
            getStatus(dfuStatus);
        }

        upload(configBytes, configBytes.length, 2);
        getStatus(dfuStatus);

        while (dfuStatus.bState != STATE_DFU_IDLE) {
            clearStatus();
            getStatus(dfuStatus);
        }
    }

    private void writeImage() throws Exception {

<<<<<<< HEAD
        int address = dfuFile.fwStartAddress;  // flash start address
        int bufferOffset = dfuFile.fwOffset;   // index offset of buffer
        int blockSize = dfuFile.maxBlockSize;   // max block size
        byte[] block = new byte[blockSize];
        int numBlocks = dfuFile.fwLength / blockSize;
        int blockNum;

        for (blockNum = 0; blockNum < numBlocks; blockNum++) {
            System.arraycopy(dfuFile.buffer, (blockNum * blockSize) + bufferOffset, block, 0, blockSize);
=======
        int address = mDfuFile.elementStartAddress;  // flash start address
        int fileOffset = ELEMENT1_OFFSET;   // index offset of file
        int blockSize = mDfuFile.maxBlockSize;   // max block size
        byte[] Block = new byte[blockSize];
        int NumOfBlocks = mDfuFile.elementLength / blockSize;
        int blockNum;

        for (blockNum = 0; blockNum < NumOfBlocks; blockNum++) {
            System.arraycopy(mDfuFile.file, (blockNum * blockSize) + fileOffset, Block, 0, blockSize);
>>>>>>> 6803784b
            // send out the block to device
            writeBlock(address, block, blockNum);
        }
        // check if last block is partial
<<<<<<< HEAD
        int remainder = dfuFile.fwLength - (blockNum * blockSize);
        if (remainder > 0) {
            System.arraycopy(dfuFile.buffer, (blockNum * blockSize) + bufferOffset, block, 0, remainder);
=======
        int remainder = mDfuFile.elementLength - (blockNum * blockSize);
        if (remainder > 0) {
            System.arraycopy(mDfuFile.file, (blockNum * blockSize) + fileOffset, Block, 0, remainder);
>>>>>>> 6803784b
            // Pad with 0xFF so our CRC matches the ST Bootloader and the ULink's CRC
            while (remainder < block.length) {
                block[remainder++] = (byte) 0xFF;
            }
            // send out the block to device
            writeBlock(address, block, blockNum);
        }
    }


    private void readImage(byte[] deviceFw) throws Exception {

<<<<<<< HEAD
        DfuStatus dfuStatus = new DfuStatus();
        int maxBlockSize = dfuFile.maxBlockSize;
        int startAddress = dfuFile.fwStartAddress;
=======
        DFU_Status dfuStatus = new DFU_Status();
        int maxBlockSize = mDfuFile.maxBlockSize;
        int startAddress = mDfuFile.elementStartAddress;
>>>>>>> 6803784b
        byte[] block = new byte[maxBlockSize];
        int nBlock;
        int remLength = deviceFw.length;
        int numOfBlocks = remLength / maxBlockSize;

        do {
            clearStatus();
            getStatus(dfuStatus);
        } while (dfuStatus.bState != STATE_DFU_IDLE);

        setAddressPointer(startAddress);
        getStatus(dfuStatus);   // to execute
        getStatus(dfuStatus);   //to verify
        if (dfuStatus.bState == STATE_DFU_ERROR) {
            throw new Exception("Start address not supported");
        }


        // will read full and last partial blocks ( NOTE: last partial block will be read with maxkblocksize)
        for (nBlock = 0; nBlock <= numOfBlocks; nBlock++) {

            while (dfuStatus.bState != STATE_DFU_IDLE) {        // todo if fails, maybe stop reading
                clearStatus();
                getStatus(dfuStatus);
            }
            upload(block, maxBlockSize, nBlock + 2);
            getStatus(dfuStatus);

            if (remLength >= maxBlockSize) {
                remLength -= maxBlockSize;
                System.arraycopy(block, 0, deviceFw, (nBlock * maxBlockSize), maxBlockSize);
            } else {
                System.arraycopy(block, 0, deviceFw, (nBlock * maxBlockSize), remLength);
            }
        }
    }

    private void openFile() throws Exception {

        File extDownload;
        String myFilePath = null;
        String myFileName = null;
        FileInputStream fileInputStream;
        File myFile;

        if (Environment.getExternalStorageState() != null)  // todo not sure if this works
        {
            extDownload = new File(Environment.getExternalStorageDirectory() + "/Download/");

            if (extDownload.exists()) {
                String[] files = extDownload.list();
                // todo support multiple dfu files in dir
                if (files.length > 0) {   // will select first dfu file found in dir
                    for (String file : files) {
                        if (file.endsWith(".dfu")) {
                            myFilePath = extDownload.toString();
                            myFileName = file;
                            break;
                        }
                    }
                }
            }
        }
        if (myFileName == null) throw new Exception("No .dfu file found in Download Folder");

        myFile = new File(myFilePath + "/" + myFileName);
<<<<<<< HEAD
        dfuFile.filePath = myFile.toString();
        dfuFile.buffer = new byte[(int) myFile.length()];

        //convert file into byte array
        fileInputStream = new FileInputStream(myFile);
        //noinspection ResultOfMethodCallIgnored
        fileInputStream.read(dfuFile.buffer);
=======
        mDfuFile.filePath = myFile.toString();
        mDfuFile.file = new byte[(int) myFile.length()];

        //convert file into byte array
        fileInputStream = new FileInputStream(myFile);
        fileInputStream.read(mDfuFile.file);
>>>>>>> 6803784b
        fileInputStream.close();
    }

    private void verifyFile() throws Exception {

        // todo for now i expect the file to be not corrupted

<<<<<<< HEAD
        int length = dfuFile.buffer.length;
=======
        int Length = mDfuFile.file.length;
>>>>>>> 6803784b

        int crcIndex = length - 4;
        int crc = 0;
<<<<<<< HEAD
        crc |= dfuFile.buffer[crcIndex++] & 0xFF;
        crc |= (dfuFile.buffer[crcIndex++] & 0xFF) << 8;
        crc |= (dfuFile.buffer[crcIndex++] & 0xFF) << 16;
        crc |= (dfuFile.buffer[crcIndex] & 0xFF) << 24;
        // do crc check
        if (crc != calculateCRC(dfuFile.buffer)) {
=======
        crc |= mDfuFile.file[crcIndex++] & 0xFF;
        crc |= (mDfuFile.file[crcIndex++] & 0xFF) << 8;
        crc |= (mDfuFile.file[crcIndex++] & 0xFF) << 16;
        crc |= (mDfuFile.file[crcIndex] & 0xFF) << 24;
        // do crc check
        if (crc != calculateCRC(mDfuFile.file)) {
>>>>>>> 6803784b
            throw new Exception("CRC Failed");
        }

        // Check the prefix
<<<<<<< HEAD
        String prefix = new String(dfuFile.buffer, 0, 5);
=======
        String prefix = new String(mDfuFile.file, 0, 5);
>>>>>>> 6803784b
        if (prefix.compareTo("DfuSe") != 0) {
            throw new Exception("File signature error");
        }

        // check dfuSe Version
<<<<<<< HEAD
        if (dfuFile.buffer[5] != 1) {
=======
        if (mDfuFile.file[5] != 1) {
>>>>>>> 6803784b
            throw new Exception("DFU file version must be 1");
        }

        // Check the suffix
<<<<<<< HEAD
        String suffix = new String(dfuFile.buffer, length - 8, 3);
        if (suffix.compareTo("UFD") != 0) {
            throw new Exception("File suffix error");
        }
        if ((dfuFile.buffer[length - 5] != 16) || (dfuFile.buffer[length - 10] != 0x1A) || (dfuFile.buffer[length - 9] != 0x01)) {
=======
        String suffix = new String(mDfuFile.file, Length - 8, 3);
        if (suffix.compareTo("UFD") != 0) {
            throw new Exception("File suffix error");
        }
        if ((mDfuFile.file[Length - 5] != 16) || (mDfuFile.file[Length - 10] != 0x1A) || (mDfuFile.file[Length - 9] != 0x01)) {
>>>>>>> 6803784b
            throw new Exception("File number error");
        }

        // Now check the target prefix, we assume there is only one target in the file
<<<<<<< HEAD
        String target = new String(dfuFile.buffer, 11, 6);
=======
        String target = new String(mDfuFile.file, 11, 6);
>>>>>>> 6803784b
        if (target.compareTo("Target") != 0) {
            throw new Exception("Target signature error");
        }

        if (0 != mDfuFile.file[TARGET_NAME_START]) {
            String tempName = new String(mDfuFile.file, TARGET_NAME_START, TARGET_NAME_MAX_END);
            int foundNullAt = tempName.indexOf(0);
            mDfuFile.TargetName = tempName.substring(0, foundNullAt);
        } else {
            throw new FormatException("No Target Name Exist in File");
        }
        Log.i(TAG, "Firmware Target Name: " + mDfuFile.TargetName);

        mDfuFile.TargetSize = mDfuFile.file[TARGET_SIZE] & 0xFF;
        mDfuFile.TargetSize |= (mDfuFile.file[TARGET_SIZE + 1] & 0xFF) << 8;
        mDfuFile.TargetSize |= (mDfuFile.file[TARGET_SIZE + 2] & 0xFF) << 16;
        mDfuFile.TargetSize |= (mDfuFile.file[TARGET_SIZE + 3] & 0xFF) << 24;

        Log.i(TAG, "Firmware Target Size: " + mDfuFile.TargetSize);

        mDfuFile.NumElements = mDfuFile.file[TARGET_NUM_ELEMENTS] & 0xFF;
        mDfuFile.NumElements |= (mDfuFile.file[TARGET_NUM_ELEMENTS + 1] & 0xFF) << 8;
        mDfuFile.NumElements |= (mDfuFile.file[TARGET_NUM_ELEMENTS + 2] & 0xFF) << 16;
        mDfuFile.NumElements |= (mDfuFile.file[TARGET_NUM_ELEMENTS + 3] & 0xFF) << 24;

        Log.i(TAG, "Firmware Num of Elements: " + mDfuFile.NumElements);

        if( mDfuFile.NumElements > 1 ){
            throw new FormatException("Do not support multiple Elements inside Image");
            /*  If you get this error, that means that the C-compiler IDE is treating the Reset Vector ISR
                and the data ( your code) as two separate elements.
                This problem has been observed with The Atollic TrueStudio V5.5.2
                The version of Atollic that works with this is v5.3.0
                The version of DfuSe FileManager is v3.0.3
                Refer to ST document UM0391 for more details on DfuSe format
             */
        }

        // Get Element Flash start address and size
<<<<<<< HEAD
        dfuFile.fwStartAddress = dfuFile.buffer[285] & 0xFF;
        dfuFile.fwStartAddress |= (dfuFile.buffer[286] & 0xFF) << 8;
        dfuFile.fwStartAddress |= (dfuFile.buffer[287] & 0xFF) << 16;
        dfuFile.fwStartAddress |= (dfuFile.buffer[288] & 0xFF) << 24;

        dfuFile.fwLength = dfuFile.buffer[289] & 0xFF;
        dfuFile.fwLength |= (dfuFile.buffer[290] & 0xFF) << 8;
        dfuFile.fwLength |= (dfuFile.buffer[291] & 0xFF) << 16;
        dfuFile.fwLength |= (dfuFile.buffer[292] & 0xFF) << 24;

        if (dfuFile.fwLength < 32) {
            throw new Exception("Firmware length too short");
        }

        // Get VID, PID and version number
        dfuFile.VID = (dfuFile.buffer[length - 11] & 0xFF) << 8;
        dfuFile.VID |= (dfuFile.buffer[length - 12] & 0xFF);
        dfuFile.PID = (dfuFile.buffer[length - 13] & 0xFF) << 8;
        dfuFile.PID |= (dfuFile.buffer[length - 14] & 0xFF);
        dfuFile.Version = (dfuFile.buffer[length - 15] & 0xFF) << 8;
        dfuFile.Version |= (dfuFile.buffer[length - 16] & 0xFF);
=======
        mDfuFile.elementStartAddress = mDfuFile.file[285] & 0xFF;
        mDfuFile.elementStartAddress |= (mDfuFile.file[286] & 0xFF) << 8;
        mDfuFile.elementStartAddress |= (mDfuFile.file[287] & 0xFF) << 16;
        mDfuFile.elementStartAddress |= (mDfuFile.file[288] & 0xFF) << 24;

        mDfuFile.elementLength = mDfuFile.file[289] & 0xFF;
        mDfuFile.elementLength |= (mDfuFile.file[290] & 0xFF) << 8;
        mDfuFile.elementLength |= (mDfuFile.file[291] & 0xFF) << 16;
        mDfuFile.elementLength |= (mDfuFile.file[292] & 0xFF) << 24;

        if( mDfuFile.elementLength < 512 ){
            throw new FormatException("Element Size is too small");
        }

        // Get VID, PID and version number
        mDfuFile.VID = (mDfuFile.file[Length - 11] & 0xFF) << 8;
        mDfuFile.VID |= (mDfuFile.file[Length - 12] & 0xFF);
        mDfuFile.PID = (mDfuFile.file[Length - 13] & 0xFF) << 8;
        mDfuFile.PID |= (mDfuFile.file[Length - 14] & 0xFF);
        mDfuFile.BootVersion = (mDfuFile.file[Length - 15] & 0xFF) << 8;
        mDfuFile.BootVersion |= (mDfuFile.file[Length - 16] & 0xFF);
    }

    private int calculateCRC(byte[] FileData) {
        int crc = -1;
        for (int i = 0; i < FileData.length - 4; i++) {
            crc = CrcTable[(crc ^ FileData[i]) & 0xff] ^ (crc >>> 8);
        }
        return crc;
>>>>>>> 6803784b
    }

    private void checkCompatibility() throws Exception {

        if ((devicePid != dfuFile.PID) || (deviceVid != dfuFile.VID)) {
            throw new Exception("PID/VID Miss match");
        }

        mDeviceBootVersion = mUsb.getDeviceVersion();

        // give warning and continue on
<<<<<<< HEAD
        if (deviceVersion != dfuFile.Version) {
            onStatusMsg("Warning: Device Version: " + Integer.toHexString(deviceVersion) +
                    "\tFile Version: " + Integer.toHexString(dfuFile.Version) + "\n");
        }

        switch (deviceVersion) {
=======
        if (mDeviceBootVersion != mDfuFile.BootVersion) {
            tv.append("Warning: Device BootVersion: " + Integer.toHexString(mDeviceBootVersion) +
                    "\tFile BootVersion: " + Integer.toHexString(mDfuFile.BootVersion) + "\n");
        }

        if (mDfuFile.elementStartAddress != mInternalFlashStartAddress) {
            throw new FormatException("Firmware does not start at beginning of internal flash");
        }

        if (deviceSizeLimit() < 0) {
            throw new Exception("Error: Could Not Retrieve Internal Flash String");
        }

        if ( mDfuFile.TargetSize >= mInternalFlashSize ){
            throw new FormatException("Firmware image too large for target");
        }

        switch (mDeviceBootVersion) {
>>>>>>> 6803784b
            case 0x011A:
            case 0x0200:
                dfuFile.maxBlockSize = 1024;
                break;
            case 0x2100:
            case 0x2200:
                dfuFile.maxBlockSize = 2048;
                break;
            default:
                throw new Exception("Error: Unsupported bootloader version\n");
        }
    }

    private int deviceSizeLimit() {   // retrieves and compares the Internal Flash Memory Size  and compares to constant string

        int bmRequest = 0x80;       // IN, standard request to usb device
        byte bRequest = (byte) 0x06; // USB_REQ_GET_DESCRIPTOR
        byte wLength = (byte) 127;   // max string size
        byte[] descriptor = new byte[wLength];

        /* This method can be used to retrieve any memory location size by incrementing the wValue in the defined range.
            ie. Size of: Internal Flash,  Option Bytes, OTP Size, and Feature location
         */
        int wValue = 0x0304;        // possible strings range from 0x304-0x307

        int len = mUsb.controlTransfer(bmRequest, bRequest, wValue, 0, descriptor, wLength, 500);
        if (len < 0) {
            return -1;
        }
        String decoded = new String(descriptor, Charset.forName("UTF-16LE"));
        if (decoded.contains(mInternalFlashString)) {
            return mInternalFlashSize; // size of stm32f405RG
        } else {
            return -1;
        }
    }


    private void writeBlock(int address, byte[] block, int blockNumber) throws Exception {

        DfuStatus dfuStatus = new DfuStatus();

        if (0 == blockNumber) {
            setAddressPointer(address);
            getStatus(dfuStatus);
            getStatus(dfuStatus);
            if (dfuStatus.bState == STATE_DFU_ERROR) {
                throw new Exception("Start address not supported");
            }
        }

        do {
            clearStatus();
            getStatus(dfuStatus);
        } while (dfuStatus.bState != STATE_DFU_IDLE);

        download(block, block.length, (blockNumber + 2));
        getStatus(dfuStatus);   // to execute
        if (dfuStatus.bState != STATE_DFU_DOWNLOAD_BUSY) {
            throw new Exception("error when downloading, was not busy ");
        }
        getStatus(dfuStatus);   // to verify action
        if (dfuStatus.bState == STATE_DFU_ERROR) {
            throw new Exception("error when downloading, did not perform action");
        }

        while (dfuStatus.bState != STATE_DFU_IDLE) {
            clearStatus();
            getStatus(dfuStatus);
        }
    }

    private void detach(int Address) throws Exception {

        DfuStatus dfuStatus = new DfuStatus();
        getStatus(dfuStatus);
        while (dfuStatus.bState != STATE_DFU_IDLE) {
            clearStatus();
            getStatus(dfuStatus);
        }
        // Set the command pointer to the new application base address
        setAddressPointer(Address);
        getStatus(dfuStatus);
        while (dfuStatus.bState != STATE_DFU_IDLE) {
            clearStatus();
            getStatus(dfuStatus);
        }
        // Issue the DFU detach command
        leaveDfu();
        try {
            getStatus(dfuStatus);
            clearStatus();
            getStatus(dfuStatus);
        } catch (Exception e) {
            // if caught, ignore since device might have disconnected already
        }
    }

    private boolean isDeviceProtected() throws Exception {

        DfuStatus dfuStatus = new DfuStatus();
        boolean isProtected = false;

        do {
            clearStatus();
            getStatus(dfuStatus);
        } while (dfuStatus.bState != STATE_DFU_IDLE);

        setAddressPointer(0x08000000);
        getStatus(dfuStatus); // to execute
        getStatus(dfuStatus);   // to verify

        if (dfuStatus.bState == STATE_DFU_ERROR) {
            isProtected = true;
        }

        while (dfuStatus.bState != STATE_DFU_IDLE) {
            clearStatus();
            getStatus(dfuStatus);
        }

        return isProtected;
    }

    private void massEraseCommand() throws Exception {
        byte[] buffer = new byte[1];
        buffer[0] = 0x41;
        download(buffer, 1);
    }

    private void unProtectCommand() throws Exception {
        byte[] buffer = new byte[1];
        buffer[0] = (byte) 0x92;
        download(buffer, 1);
    }

    private void setAddressPointer(int Address) throws Exception {
        byte[] buffer = new byte[5];
        buffer[0] = 0x21;
        buffer[1] = (byte) (Address & 0xFF);
        buffer[2] = (byte) ((Address >> 8) & 0xFF);
        buffer[3] = (byte) ((Address >> 16) & 0xFF);
        buffer[4] = (byte) ((Address >> 24) & 0xFF);
        download(buffer, 5);
    }

    private void leaveDfu() throws Exception {
        download(null, 0);
    }

    private void getStatus(DfuStatus status) throws Exception {
        byte[] buffer = new byte[6];
        int length = usb.controlTransfer(DFU_RequestType | USB_DIR_IN, DFU_GETSTATUS, 0, 0, buffer, 6, 500);

        if (length < 0) {
            throw new Exception("USB Failed during getStatus");
        }
        status.bStatus = buffer[0]; // state during request
        status.bState = buffer[4]; // state after request
        status.bwPollTimeout = (buffer[3] & 0xFF) << 16;
        status.bwPollTimeout |= (buffer[2] & 0xFF) << 8;
        status.bwPollTimeout |= (buffer[1] & 0xFF);
    }

    private void clearStatus() throws Exception {
        int length = usb.controlTransfer(DFU_RequestType, DFU_CLRSTATUS, 0, 0, null, 0, 0);
        if (length < 0) {
            throw new Exception("USB Failed during clearStatus");
        }
    }

    // use for commands
    private void download(byte[] data, int length) throws Exception {
        int len = usb.controlTransfer(DFU_RequestType, DFU_DNLOAD, 0, 0, data, length, 0);
        if (len < 0) {
            throw new Exception("USB Failed during command download");
        }
    }

    // use for firmware download
    private void download(byte[] data, int length, int nBlock) throws Exception {
        int len = usb.controlTransfer(DFU_RequestType, DFU_DNLOAD, nBlock, 0, data, length, 0);
        if (len < 0) {
            throw new Exception("USB failed during firmware download");
        }
    }

    private void upload(byte[] data, int length, int blockNum) throws Exception {
        int len = usb.controlTransfer(DFU_RequestType | USB_DIR_IN, DFU_UPLOAD, blockNum, 0, data, length, 100);
        if (len < 0) {
            throw new Exception("USB comm failed during upload");
        }
    }

    private static int calculateCRC(byte[] FileData) {
        int crc = -1;
        for (int i = 0; i < FileData.length - 4; i++) {
            crc = CRC_TABLE[(crc ^ FileData[i]) & 0xff] ^ (crc >>> 8);
        }
        return crc;
    }

    // stores the result of a GetStatus DFU request
    private class DfuStatus {
        byte bStatus;       // state during request
        int bwPollTimeout;  // minimum time in ms before next getStatus call should be made
        byte bState;        // state after request
    }

    // holds all essential information for the Dfu File
    private class DfuFile {
        String filePath;
        byte[] file;
        int PID;
        int VID;
        int BootVersion;
        int maxBlockSize = 1024;

        int elementStartAddress;
        int elementLength;

        String TargetName;
        int TargetSize;
        int NumElements;
    }

    private final static int[] CRC_TABLE = {
            0x00000000, 0x77073096, 0xee0e612c, 0x990951ba, 0x076dc419, 0x706af48f,
            0xe963a535, 0x9e6495a3, 0x0edb8832, 0x79dcb8a4, 0xe0d5e91e, 0x97d2d988,
            0x09b64c2b, 0x7eb17cbd, 0xe7b82d07, 0x90bf1d91, 0x1db71064, 0x6ab020f2,
            0xf3b97148, 0x84be41de, 0x1adad47d, 0x6ddde4eb, 0xf4d4b551, 0x83d385c7,
            0x136c9856, 0x646ba8c0, 0xfd62f97a, 0x8a65c9ec, 0x14015c4f, 0x63066cd9,
            0xfa0f3d63, 0x8d080df5, 0x3b6e20c8, 0x4c69105e, 0xd56041e4, 0xa2677172,
            0x3c03e4d1, 0x4b04d447, 0xd20d85fd, 0xa50ab56b, 0x35b5a8fa, 0x42b2986c,
            0xdbbbc9d6, 0xacbcf940, 0x32d86ce3, 0x45df5c75, 0xdcd60dcf, 0xabd13d59,
            0x26d930ac, 0x51de003a, 0xc8d75180, 0xbfd06116, 0x21b4f4b5, 0x56b3c423,
            0xcfba9599, 0xb8bda50f, 0x2802b89e, 0x5f058808, 0xc60cd9b2, 0xb10be924,
            0x2f6f7c87, 0x58684c11, 0xc1611dab, 0xb6662d3d, 0x76dc4190, 0x01db7106,
            0x98d220bc, 0xefd5102a, 0x71b18589, 0x06b6b51f, 0x9fbfe4a5, 0xe8b8d433,
            0x7807c9a2, 0x0f00f934, 0x9609a88e, 0xe10e9818, 0x7f6a0dbb, 0x086d3d2d,
            0x91646c97, 0xe6635c01, 0x6b6b51f4, 0x1c6c6162, 0x856530d8, 0xf262004e,
            0x6c0695ed, 0x1b01a57b, 0x8208f4c1, 0xf50fc457, 0x65b0d9c6, 0x12b7e950,
            0x8bbeb8ea, 0xfcb9887c, 0x62dd1ddf, 0x15da2d49, 0x8cd37cf3, 0xfbd44c65,
            0x4db26158, 0x3ab551ce, 0xa3bc0074, 0xd4bb30e2, 0x4adfa541, 0x3dd895d7,
            0xa4d1c46d, 0xd3d6f4fb, 0x4369e96a, 0x346ed9fc, 0xad678846, 0xda60b8d0,
            0x44042d73, 0x33031de5, 0xaa0a4c5f, 0xdd0d7cc9, 0x5005713c, 0x270241aa,
            0xbe0b1010, 0xc90c2086, 0x5768b525, 0x206f85b3, 0xb966d409, 0xce61e49f,
            0x5edef90e, 0x29d9c998, 0xb0d09822, 0xc7d7a8b4, 0x59b33d17, 0x2eb40d81,
            0xb7bd5c3b, 0xc0ba6cad, 0xedb88320, 0x9abfb3b6, 0x03b6e20c, 0x74b1d29a,
            0xead54739, 0x9dd277af, 0x04db2615, 0x73dc1683, 0xe3630b12, 0x94643b84,
            0x0d6d6a3e, 0x7a6a5aa8, 0xe40ecf0b, 0x9309ff9d, 0x0a00ae27, 0x7d079eb1,
            0xf00f9344, 0x8708a3d2, 0x1e01f268, 0x6906c2fe, 0xf762575d, 0x806567cb,
            0x196c3671, 0x6e6b06e7, 0xfed41b76, 0x89d32be0, 0x10da7a5a, 0x67dd4acc,
            0xf9b9df6f, 0x8ebeeff9, 0x17b7be43, 0x60b08ed5, 0xd6d6a3e8, 0xa1d1937e,
            0x38d8c2c4, 0x4fdff252, 0xd1bb67f1, 0xa6bc5767, 0x3fb506dd, 0x48b2364b,
            0xd80d2bda, 0xaf0a1b4c, 0x36034af6, 0x41047a60, 0xdf60efc3, 0xa867df55,
            0x316e8eef, 0x4669be79, 0xcb61b38c, 0xbc66831a, 0x256fd2a0, 0x5268e236,
            0xcc0c7795, 0xbb0b4703, 0x220216b9, 0x5505262f, 0xc5ba3bbe, 0xb2bd0b28,
            0x2bb45a92, 0x5cb36a04, 0xc2d7ffa7, 0xb5d0cf31, 0x2cd99e8b, 0x5bdeae1d,
            0x9b64c2b0, 0xec63f226, 0x756aa39c, 0x026d930a, 0x9c0906a9, 0xeb0e363f,
            0x72076785, 0x05005713, 0x95bf4a82, 0xe2b87a14, 0x7bb12bae, 0x0cb61b38,
            0x92d28e9b, 0xe5d5be0d, 0x7cdcefb7, 0x0bdbdf21, 0x86d3d2d4, 0xf1d4e242,
            0x68ddb3f8, 0x1fda836e, 0x81be16cd, 0xf6b9265b, 0x6fb077e1, 0x18b74777,
            0x88085ae6, 0xff0f6a70, 0x66063bca, 0x11010b5c, 0x8f659eff, 0xf862ae69,
            0x616bffd3, 0x166ccf45, 0xa00ae278, 0xd70dd2ee, 0x4e048354, 0x3903b3c2,
            0xa7672661, 0xd06016f7, 0x4969474d, 0x3e6e77db, 0xaed16a4a, 0xd9d65adc,
            0x40df0b66, 0x37d83bf0, 0xa9bcae53, 0xdebb9ec5, 0x47b2cf7f, 0x30b5ffe9,
            0xbdbdf21c, 0xcabac28a, 0x53b39330, 0x24b4a3a6, 0xbad03605, 0xcdd70693,
            0x54de5729, 0x23d967bf, 0xb3667a2e, 0xc4614ab8, 0x5d681b02, 0x2a6f2b94,
            0xb40bbe37, 0xc30c8ea1, 0x5a05df1b, 0x2d02ef8d
    };
}<|MERGE_RESOLUTION|>--- conflicted
+++ resolved
@@ -18,21 +18,15 @@
 
 import android.nfc.FormatException;
 import android.os.Environment;
-<<<<<<< HEAD
-=======
 import android.util.Log;
 import android.widget.TextView;
->>>>>>> 6803784b
 
 import java.io.File;
 import java.io.FileInputStream;
 import java.nio.ByteBuffer;
-<<<<<<< HEAD
 import java.util.ArrayList;
 import java.util.List;
-=======
 import java.nio.charset.Charset;
->>>>>>> 6803784b
 
 @SuppressWarnings("unused")
 public class Dfu {
@@ -64,20 +58,6 @@
     private final static int DFU_GETSTATE = 0x05;
     private final static int DFU_ABORT = 0x06;
 
-<<<<<<< HEAD
-    private final int deviceVid;
-    private final int devicePid;
-    private final DfuFile dfuFile;
-
-    private Usb usb;
-    private int deviceVersion;  //STM bootloader version
-
-    private final List<DfuListener> listeners = new ArrayList<>();
-
-    public interface DfuListener {
-        void onStatusMsg(String msg);
-    }
-=======
     public final static int ELEMENT1_OFFSET = 293;  // constant offset in file array where image data starts
     public final static int TARGET_NAME_START = 22;
     public final static int TARGET_NAME_MAX_END = 276;
@@ -88,13 +68,19 @@
     public static final int mInternalFlashSize = 1048575;
     public static final int mInternalFlashStartAddress = 0x08000000;
 
-    Usb mUsb;
-    TextView tv;
-    int mDeviceVID;
-    int mDevicePID;
-    int mDeviceBootVersion;  //STM bootloader version
-    DfuFile mDfuFile;
->>>>>>> 6803784b
+
+    private final int deviceVid;
+    private final int devicePid;
+    private final DfuFile dfuFile;
+
+    private Usb usb;
+    private int deviceVersion;  //STM bootloader version
+
+    private final List<DfuListener> listeners = new ArrayList<>();
+
+    public interface DfuListener {
+        void onStatusMsg(String msg);
+    }
 
     public Dfu(int usbVendorId, int usbProductId) {
         this.deviceVid = usbVendorId;
@@ -114,14 +100,9 @@
         listeners.add(listener);
     }
 
-<<<<<<< HEAD
     public void setUsb(Usb usb) {
         this.usb = usb;
         this.deviceVersion = this.usb.getDeviceVersion();
-=======
-    public void setDeviceVersion(int deviceVersion) {
-        mDeviceBootVersion = deviceVersion;
->>>>>>> 6803784b
     }
 
     public void massErase() {
@@ -211,29 +192,16 @@
             openFile();
             verifyFile();
             checkCompatibility();
-<<<<<<< HEAD
-            onStatusMsg("File Path: " + dfuFile.filePath + "\n");
-            onStatusMsg("File Size: " + dfuFile.buffer.length + " Bytes \n");
-            onStatusMsg("ElementAddress: 0x" + Integer.toHexString(dfuFile.fwStartAddress));
-            onStatusMsg("\tElementSize: " + dfuFile.fwLength + " Bytes\n");
-            onStatusMsg("Start writing file in blocks of " + dfuFile.maxBlockSize + " Bytes \n");
-=======
-            tv.setText("File Path: " + mDfuFile.filePath + "\n");
-            tv.append("File Size: " + mDfuFile.file.length + " Bytes \n");
-            tv.append("ElementAddress: 0x" + Integer.toHexString(mDfuFile.elementStartAddress));
-            tv.append("\tElementSize: " + mDfuFile.elementLength + " Bytes\n");
-            tv.append("Start writing file in blocks of " + mDfuFile.maxBlockSize + " Bytes \n");
->>>>>>> 6803784b
+            onStatusMsg("File Path: " + mDfuFile.filePath + "\n");
+            onStatusMsg("File Size: " + mDfuFile.file.length + " Bytes \n");
+            onStatusMsg("ElementAddress: 0x" + Integer.toHexString(mDfuFile.elementStartAddress));
+            onStatusMsg("\tElementSize: " + mDfuFile.elementLength + " Bytes\n");
+            onStatusMsg("Start writing file in blocks of " + mDfuFile.maxBlockSize + " Bytes \n");
 
             long startTime = System.currentTimeMillis();
             writeImage();
             onStatusMsg("Programming completed in " + (System.currentTimeMillis() - startTime) + " ms\n");
 
-<<<<<<< HEAD
-            //onStatusMsg("Detached and starting application");
-            // detach(dfuFile.fwStartAddress);
-=======
->>>>>>> 6803784b
         } catch (Exception e) {
             e.printStackTrace();
             onStatusMsg(e.toString());
@@ -257,19 +225,11 @@
                 checkCompatibility();
             }
 
-<<<<<<< HEAD
             byte[] deviceFirmware = new byte[dfuFile.fwLength];
             readImage(deviceFirmware);
 
             // create byte buffer and compare content
-            ByteBuffer fileFw = ByteBuffer.wrap(dfuFile.buffer, dfuFile.fwOffset, dfuFile.fwLength);    // set offset and limit of firmware
-=======
-            byte[] deviceFirmware = new byte[mDfuFile.elementLength];
-            readImage(deviceFirmware);
-
-            // create byte buffer and compare content
             ByteBuffer fileFw = ByteBuffer.wrap(mDfuFile.file, ELEMENT1_OFFSET, mDfuFile.elementLength);    // set offset and limit of firmware
->>>>>>> 6803784b
             ByteBuffer deviceFw = ByteBuffer.wrap(deviceFirmware);    // wrap whole array
 
             if (fileFw.equals(deviceFw)) {        // compares type, length, content
@@ -344,17 +304,6 @@
 
     private void writeImage() throws Exception {
 
-<<<<<<< HEAD
-        int address = dfuFile.fwStartAddress;  // flash start address
-        int bufferOffset = dfuFile.fwOffset;   // index offset of buffer
-        int blockSize = dfuFile.maxBlockSize;   // max block size
-        byte[] block = new byte[blockSize];
-        int numBlocks = dfuFile.fwLength / blockSize;
-        int blockNum;
-
-        for (blockNum = 0; blockNum < numBlocks; blockNum++) {
-            System.arraycopy(dfuFile.buffer, (blockNum * blockSize) + bufferOffset, block, 0, blockSize);
-=======
         int address = mDfuFile.elementStartAddress;  // flash start address
         int fileOffset = ELEMENT1_OFFSET;   // index offset of file
         int blockSize = mDfuFile.maxBlockSize;   // max block size
@@ -364,41 +313,28 @@
 
         for (blockNum = 0; blockNum < NumOfBlocks; blockNum++) {
             System.arraycopy(mDfuFile.file, (blockNum * blockSize) + fileOffset, Block, 0, blockSize);
->>>>>>> 6803784b
             // send out the block to device
-            writeBlock(address, block, blockNum);
+            writeBlock(address, Block, blockNum);
         }
         // check if last block is partial
-<<<<<<< HEAD
-        int remainder = dfuFile.fwLength - (blockNum * blockSize);
-        if (remainder > 0) {
-            System.arraycopy(dfuFile.buffer, (blockNum * blockSize) + bufferOffset, block, 0, remainder);
-=======
         int remainder = mDfuFile.elementLength - (blockNum * blockSize);
         if (remainder > 0) {
             System.arraycopy(mDfuFile.file, (blockNum * blockSize) + fileOffset, Block, 0, remainder);
->>>>>>> 6803784b
             // Pad with 0xFF so our CRC matches the ST Bootloader and the ULink's CRC
-            while (remainder < block.length) {
-                block[remainder++] = (byte) 0xFF;
+            while (remainder < Block.length) {
+                Block[remainder++] = (byte) 0xFF;
             }
             // send out the block to device
-            writeBlock(address, block, blockNum);
+            writeBlock(address, Block, blockNum);
         }
     }
 
 
     private void readImage(byte[] deviceFw) throws Exception {
 
-<<<<<<< HEAD
-        DfuStatus dfuStatus = new DfuStatus();
-        int maxBlockSize = dfuFile.maxBlockSize;
-        int startAddress = dfuFile.fwStartAddress;
-=======
         DFU_Status dfuStatus = new DFU_Status();
         int maxBlockSize = mDfuFile.maxBlockSize;
         int startAddress = mDfuFile.elementStartAddress;
->>>>>>> 6803784b
         byte[] block = new byte[maxBlockSize];
         int nBlock;
         int remLength = deviceFw.length;
@@ -465,22 +401,12 @@
         if (myFileName == null) throw new Exception("No .dfu file found in Download Folder");
 
         myFile = new File(myFilePath + "/" + myFileName);
-<<<<<<< HEAD
         dfuFile.filePath = myFile.toString();
         dfuFile.buffer = new byte[(int) myFile.length()];
-
-        //convert file into byte array
-        fileInputStream = new FileInputStream(myFile);
-        //noinspection ResultOfMethodCallIgnored
-        fileInputStream.read(dfuFile.buffer);
-=======
-        mDfuFile.filePath = myFile.toString();
-        mDfuFile.file = new byte[(int) myFile.length()];
 
         //convert file into byte array
         fileInputStream = new FileInputStream(myFile);
         fileInputStream.read(mDfuFile.file);
->>>>>>> 6803784b
         fileInputStream.close();
     }
 
@@ -488,74 +414,41 @@
 
         // todo for now i expect the file to be not corrupted
 
-<<<<<<< HEAD
-        int length = dfuFile.buffer.length;
-=======
         int Length = mDfuFile.file.length;
->>>>>>> 6803784b
 
         int crcIndex = length - 4;
         int crc = 0;
-<<<<<<< HEAD
-        crc |= dfuFile.buffer[crcIndex++] & 0xFF;
-        crc |= (dfuFile.buffer[crcIndex++] & 0xFF) << 8;
-        crc |= (dfuFile.buffer[crcIndex++] & 0xFF) << 16;
-        crc |= (dfuFile.buffer[crcIndex] & 0xFF) << 24;
-        // do crc check
-        if (crc != calculateCRC(dfuFile.buffer)) {
-=======
         crc |= mDfuFile.file[crcIndex++] & 0xFF;
         crc |= (mDfuFile.file[crcIndex++] & 0xFF) << 8;
         crc |= (mDfuFile.file[crcIndex++] & 0xFF) << 16;
         crc |= (mDfuFile.file[crcIndex] & 0xFF) << 24;
         // do crc check
         if (crc != calculateCRC(mDfuFile.file)) {
->>>>>>> 6803784b
             throw new Exception("CRC Failed");
         }
 
         // Check the prefix
-<<<<<<< HEAD
-        String prefix = new String(dfuFile.buffer, 0, 5);
-=======
         String prefix = new String(mDfuFile.file, 0, 5);
->>>>>>> 6803784b
         if (prefix.compareTo("DfuSe") != 0) {
             throw new Exception("File signature error");
         }
 
         // check dfuSe Version
-<<<<<<< HEAD
-        if (dfuFile.buffer[5] != 1) {
-=======
         if (mDfuFile.file[5] != 1) {
->>>>>>> 6803784b
             throw new Exception("DFU file version must be 1");
         }
 
         // Check the suffix
-<<<<<<< HEAD
-        String suffix = new String(dfuFile.buffer, length - 8, 3);
-        if (suffix.compareTo("UFD") != 0) {
-            throw new Exception("File suffix error");
-        }
-        if ((dfuFile.buffer[length - 5] != 16) || (dfuFile.buffer[length - 10] != 0x1A) || (dfuFile.buffer[length - 9] != 0x01)) {
-=======
         String suffix = new String(mDfuFile.file, Length - 8, 3);
         if (suffix.compareTo("UFD") != 0) {
             throw new Exception("File suffix error");
         }
         if ((mDfuFile.file[Length - 5] != 16) || (mDfuFile.file[Length - 10] != 0x1A) || (mDfuFile.file[Length - 9] != 0x01)) {
->>>>>>> 6803784b
             throw new Exception("File number error");
         }
 
         // Now check the target prefix, we assume there is only one target in the file
-<<<<<<< HEAD
-        String target = new String(dfuFile.buffer, 11, 6);
-=======
         String target = new String(mDfuFile.file, 11, 6);
->>>>>>> 6803784b
         if (target.compareTo("Target") != 0) {
             throw new Exception("Target signature error");
         }
@@ -595,29 +488,6 @@
         }
 
         // Get Element Flash start address and size
-<<<<<<< HEAD
-        dfuFile.fwStartAddress = dfuFile.buffer[285] & 0xFF;
-        dfuFile.fwStartAddress |= (dfuFile.buffer[286] & 0xFF) << 8;
-        dfuFile.fwStartAddress |= (dfuFile.buffer[287] & 0xFF) << 16;
-        dfuFile.fwStartAddress |= (dfuFile.buffer[288] & 0xFF) << 24;
-
-        dfuFile.fwLength = dfuFile.buffer[289] & 0xFF;
-        dfuFile.fwLength |= (dfuFile.buffer[290] & 0xFF) << 8;
-        dfuFile.fwLength |= (dfuFile.buffer[291] & 0xFF) << 16;
-        dfuFile.fwLength |= (dfuFile.buffer[292] & 0xFF) << 24;
-
-        if (dfuFile.fwLength < 32) {
-            throw new Exception("Firmware length too short");
-        }
-
-        // Get VID, PID and version number
-        dfuFile.VID = (dfuFile.buffer[length - 11] & 0xFF) << 8;
-        dfuFile.VID |= (dfuFile.buffer[length - 12] & 0xFF);
-        dfuFile.PID = (dfuFile.buffer[length - 13] & 0xFF) << 8;
-        dfuFile.PID |= (dfuFile.buffer[length - 14] & 0xFF);
-        dfuFile.Version = (dfuFile.buffer[length - 15] & 0xFF) << 8;
-        dfuFile.Version |= (dfuFile.buffer[length - 16] & 0xFF);
-=======
         mDfuFile.elementStartAddress = mDfuFile.file[285] & 0xFF;
         mDfuFile.elementStartAddress |= (mDfuFile.file[286] & 0xFF) << 8;
         mDfuFile.elementStartAddress |= (mDfuFile.file[287] & 0xFF) << 16;
@@ -641,15 +511,6 @@
         mDfuFile.BootVersion |= (mDfuFile.file[Length - 16] & 0xFF);
     }
 
-    private int calculateCRC(byte[] FileData) {
-        int crc = -1;
-        for (int i = 0; i < FileData.length - 4; i++) {
-            crc = CrcTable[(crc ^ FileData[i]) & 0xff] ^ (crc >>> 8);
-        }
-        return crc;
->>>>>>> 6803784b
-    }
-
     private void checkCompatibility() throws Exception {
 
         if ((devicePid != dfuFile.PID) || (deviceVid != dfuFile.VID)) {
@@ -659,14 +520,6 @@
         mDeviceBootVersion = mUsb.getDeviceVersion();
 
         // give warning and continue on
-<<<<<<< HEAD
-        if (deviceVersion != dfuFile.Version) {
-            onStatusMsg("Warning: Device Version: " + Integer.toHexString(deviceVersion) +
-                    "\tFile Version: " + Integer.toHexString(dfuFile.Version) + "\n");
-        }
-
-        switch (deviceVersion) {
-=======
         if (mDeviceBootVersion != mDfuFile.BootVersion) {
             tv.append("Warning: Device BootVersion: " + Integer.toHexString(mDeviceBootVersion) +
                     "\tFile BootVersion: " + Integer.toHexString(mDfuFile.BootVersion) + "\n");
@@ -685,7 +538,6 @@
         }
 
         switch (mDeviceBootVersion) {
->>>>>>> 6803784b
             case 0x011A:
             case 0x0200:
                 dfuFile.maxBlockSize = 1024;
